--- conflicted
+++ resolved
@@ -1,11 +1,7 @@
 {
   "center_code": "BCCC",
   "center_name": "Border",
-<<<<<<< HEAD
-  "timestamp": "2025-09-24T13:10:50.563999",
-=======
   "timestamp": "2025-09-24T17:08:24.306512",
->>>>>>> fa1b471f
   "new_incidents": [
     {
       "id": "0240",
